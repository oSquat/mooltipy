--- conflicted
+++ resolved
@@ -40,18 +40,11 @@
         if not self.ping():
             raise RuntimeError('Mooltipass did not respond to ping.')
         version_info = self.get_version()
-<<<<<<< HEAD
         self.flash_size = version_info[0]
         self.version = version_info[1]
-        print('Connected to Mooltipass {} w/ {} Mb Flash'.format(self.version,
-              self.flash_size))
-=======
-        self.flash_size = version_info[2]
-        self.version = version_info[3:].tostring()
         logging.debug('Connected to Mooltipass {} w/ {} Mb Flash'.format(
                 self.version,
                 self.flash_size))
->>>>>>> 7d06c03e
 
     @property
     def status(self):
@@ -159,7 +152,7 @@
         """Extend mooltipass to unpack return and create object."""
         recv = super(MooltipassClient, self).read_node(node_number)
         # Use flags to figure out the node type
-        flags = struct.unpack('<H', recv[0:2])[0]
+        flags = struct.unpack('<H', recv[:2])[0]
         if flags & 0xC000 == 0x00:
             # This is a parent node
             prev_parent_addr, next_parent_addr, next_child_addr = \
