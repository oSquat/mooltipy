# This file is part of Mooltipy.
#
# Mooltipy is free software: you can redistribute it and/or modify
# it under the terms of the GNU General Public License as published by
# the Free Software Foundation, either version 3 of the License, or
# (at your option) any later version.
#
# Mooltipy is distributed in the hope that it will be useful,
# but WITHOUT ANY WARRANTY; without even the implied warranty of
# MERCHANTABILITY or FITNESS FOR A PARTICULAR PURPOSE.  See the
# GNU General Public License for more details.
#
# You should have received a copy of the GNU General Public License
# along with Mooltipy.  If not, see <http://www.gnu.org/licenses/>.

"""Contains the Mooltipass USB command side of our mooltipy project.

"""

from array import array

import logging
import platform
import random
import struct
import sys
import time

import usb.core

from .constants import *

# Uncomment for lots of debugging
#logging.basicConfig(level=logging.DEBUG)

class _Mooltipass(object):
    """Mooltipass -- Outlines access to Mooltipass's USB commands.

    This class is designed to be inherited (particularly by
    MooltipassClient()) and represents the server half of of the Client-
    Server / App-Mooltiplass relationship.
    """

    _PKT_LEN_INDEX = 0x00
    _CMD_INDEX = 0x01
    _DATA_INDEX = 0x02

    _epin = None
    _epout = None
    _hid_device = None

    _intf = None

    def __init__(self):
        """Create object representing a Mooltipass.

        Raises RuntimeError on failure.
        """
        # Mostly ripped out of mooltipas_coms.py from the mooltipass
        # project originally written by Mathieu Stephan
        # https://github.com/limpkin/mooltipass/tools/python_comms/mooltipass_coms.py


        USB_VID = 0x16D0
        USB_PID = 0x09A0

        # Find the device
        self._hid_device = usb.core.find(idVendor=USB_VID, idProduct=USB_PID)

        if self._hid_device is None:
            raise RuntimeError('Mooltipass not found. Is it plugged in?')

        # Different init codes depending on the platform
        if platform.system() == "Linux":
            try:
                self._hid_device.detach_kernel_driver(0)
                self._hid_device.reset()
            except Exception as e:
                pass # Probably already detached
        else:
            # Set the active configuration. With no arguments, the first configuration will be the active one
            try:
                self._hid_device.set_configuration()
            except Exception as e:
                raise RuntimeError('Cannot set device configuration: ' + str(e))

        # Get an endpoint instance
        try:
            cfg = self._hid_device.get_active_configuration()
            self._intf = cfg[(0,0)]
        except Exception as e:
            raise RuntimeError('Could not get device config: ' + str(e))

        # Match the first OUT endpoint
        self._epout = usb.util.find_descriptor(
                self._intf,
                custom_match = lambda e: usb.util.endpoint_direction(e.bEndpointAddress) == usb.util.ENDPOINT_OUT)
        if self._epout is None:
            self._hid_device.reset()
            raise RuntimeError("Couldn't match the first OUT endpoint?")

        # Match the first IN endpoint
        self._epin = usb.util.find_descriptor(
                self._intf,
                custom_match = lambda e: usb.util.endpoint_direction(e.bEndpointAddress) == usb.util.ENDPOINT_IN)
        if self._epin is None:
            self._hid_device.reset()
            raise RuntimeError("Couldn't match the first IN endpoint?")

    def send_packet(self, cmd=0x00, data=None):
        """Sends a packet to our mooltipass.

        Keyword arguments:
            cmd -- command to send
            data -- array [or struct?]
        """

        data_len = 0
        if data is not None:
            data_len = len(data)

        # Data sent over to the generic HID should be in 64 byte packets and in
        # the following array structure:
        #   buffer[0]  = length of data
        #   buffer[1]  = command identifier for this packet
        #   buffer[2:] = packet data
        arraytosend = array('B')
        if cmd > 0x00:
            arraytosend.append(data_len)
            arraytosend.append(cmd)

        if data is not None:
            arraytosend.extend(data)

        logging.debug('TX Packet: \n{}'.format(arraytosend))

        self._epout.write(arraytosend)

    def recv_packet(self, timeout=17500):
        """Receives a packet from the mooltipass.

        Keyword arguments:
            timeout -- how long to wait for user to complete entering pin
                    (default 17500 coincides with Mootipass GUI timeout)
        """
        recv = None
        while True:
            recv = self._epin.read(self._epin.wMaxPacketSize, timeout=timeout)
            #logging.debug('\n\t' + str(recv))
            if recv is not None:
                if recv[self._CMD_INDEX] == 0xB9:
                    # Unit sends 0xB9 when user is entering their PIN.
                    break
                elif recv[self._CMD_INDEX] == CMD_DEBUG:
                    debug_msg = struct.unpack('{}s'.format(recv[self._PKT_LEN_INDEX]-1), recv[self._DATA_INDEX:recv[self._PKT_LEN_INDEX]+1])[0]
                    if debug_msg == "#MBE":
                        print("Received Memory Boundary Error Callback!")
                    elif debug_msg == "#NM":
                        print("Received Node Mgmt Critical Error Callback!")
                    elif debug_msg == "#NMP":
                        print("Received Node Mgmt Permission Validity Error Callback!")
                    else:
                        print("Received unknown debug message {}".format(debug_msg))
                    print('Exiting...')
                    sys.exit(1)
                elif recv[self._CMD_INDEX] == 0xC4:
                    # The mooltipass may request the client resend its
                    # previous packet. I have not yet encountered this, but
                    # I guess it should be passed back to the calling
                    # function... alternatively we should mingle the send
                    # and receive methods or maybe create a FIFO pipe and
                    # "peek" at the contents in send before moving back to
                    # the calling function which would then recv_packet.
                    # One more thought, maybe just find out under what
                    # circumstances a 0xC4 may be received (e.g. data xfer
                    # only). Just leaving some thoughts.
                    print('HEY I GOT A 0xC4!')
                else:
                    break
            time.sleep(.5)
        logging.debug('RX Packet - CMD:0x{:x} Length:{}'.format(recv[self._CMD_INDEX], recv[self._PKT_LEN_INDEX]))
        logging.debug('{}'.format(recv[self._DATA_INDEX:]))
        # -1 for the command byte
        return recv[self._DATA_INDEX:], recv[self._PKT_LEN_INDEX]-1

    def ping(self, data):
        """Ping the mooltipass. (0xA1)

        Send up to 4 bytes of data to the mooltipass. The mooltipass
        replies by sending back the same values passed to it by the
        app (up to 4 bytes). If less than 4 bytes are sent to the
        mooltipass, the mooltipass replies with as many bytes as were
        provided, but the remaining of the 4 bytes will contain
        garbage.

        Arguments:
            data -- byte array to pass with ping command

        Returns None. It is client's responsibility to listen for
        responses matching the data sent with their ping request.

        IMPORTANT NOTE:
            Ping is not just a mechanism for testing connectivity to
            the mooltipass, it is a crucial element in initializing
            communication with. Failure to ping after connecting to
            the mooltipass can result in unpredictable responses.
        """
        self.send_packet(CMD_PING, data)
        return None

    def get_version(self):
        """Get mooltipass firmware version. (0xA2)

        Returns response from mooltipass:
            recv[0]  -- Size of response
            recv[1]  -- Response Command ID
            recv[2]  -- Byte contains the FLASH_CHIP define
                        specifying how much memory the unit has.
                        Eg. 4 == 4Mb
            recv[3:] -- String identifying the version.
                        Eg. "v1"
        """
        self.send_packet(CMD_VERSION, None)
        recv, recv_len = self.recv_packet()
        # -1 byte for flash size
        return struct.unpack('<b{}s'.format(recv_len-1), recv[0:recv_len])

    def set_context(self, context):
        """Set mooltipass context. (0xA3)

        Arguments:
            context -- string value containing context

        Returns response from mooltipass, a single byte:
            0 -- Mooltipass does not know context
            1 -- Context successfully set
            3 -- No card inserted into mooltipass
        """

        self.send_packet(CMD_CONTEXT, array('B', context + b'\x00'))
        recv, _ = self.recv_packet(10000)
        return recv[0]

    def get_login(self):
        """Get the login for current context. (0xA4)

        Returns the login as a string or 0 on failure.
        """
        self.send_packet(CMD_GET_LOGIN, None)
        recv, recv_len = self.recv_packet()
        if recv[0] == 0x00:
            return 0
        else:
            return struct.unpack('<{}s'.format(recv_len), recv[:recv_len])[0]

    def get_password(self):
        """Get the password for current context. (0xA5)

        Returns the password as a string or 0 on failure.
        """
        self.send_packet(CMD_GET_PASSWORD, None)
        recv, recv_len = self.recv_packet()
        if recv[0] == 0x00:
            return 0
        else:
            return struct.unpack('<{}s'.format(recv_len), recv[:recv_len])[0]

    def set_login(self, login):
        """Set a login. (0xA6)

        Return 1 or 0 indicating success or failure.
        """
        self.send_packet(CMD_SET_LOGIN, array('B', login + b'\x00'))
        recv, _ = self.recv_packet()
        return recv[0]

    def set_password(self, password):
        """Set a password for current context. (0xA7)

        Return 1 or 0 indicating success or failure.
        """
        self.send_packet(CMD_SET_PASSWORD, array('B', password + b'\x00'))
        recv, _ = self.recv_packet()
        return recv[0]

    def check_password(self, password):
        """Compare given password to set password for context. (0xA8)

        Call check_password() to avoid calling set_password() and
        prompting the user to overwrite a value that already exists.

        Returns 1 or 0 indicating success or failure.
        """
        recv = None
        # A timer blocks repeated checking of passwords.
        # A return of 0x02 means the timer is still counting down.
        while recv is None or recv == 0x02:
<<<<<<< HEAD
            self.send_packet(CMD_CHECK_PASSWORD, array('B', password + b'\x00'))
            recv = self.recv_packet()[self._DATA_INDEX]
            time.sleep(.2)
=======
            recv, _ = self.recv_packet()
            recv = recv[0]
>>>>>>> 5e10dd7b
        return recv

    def add_context(self, context):
        """Add a context. (0xA9)

        Return 1 or 0 indicating success or failure.
        """
        self.send_packet(CMD_ADD_CONTEXT, array('B', context + b'\x00'))
        recv, _ = self.recv_packet()
        return recv[0]
        # TODO: Is there any way to delete contexts?

    def _set_bootloader_password(self, password):
        """??? (0xAA)"""
        logging.info('Not yet implemented')
        pass

    def _jump_to_bootloader(self):
        """??? (0xAB)"""
        logging.info('Not yet implemented')
        pass

    def get_random_number(self):
        """Get 32 random bytes. (0xAC)"""
        # TODO: Is this intended to be directly used in generation of
        #   a random password, or as seed in external PRNG?
        self.send_packet(CMD_GET_RANDOM_NUMBER, None)
        recv, _ = self.recv_packet()
        return recv[0]

    def start_memory_management(self, timeout=20000):
        """Enter memory management mode. (0xAD)

        Keyword argument:
            timeout -- how long to wait for user to complete entering pin
                    (default 20000).

            Note: Mooltipass times out after ~17.5 seconds of inaction.
        """
        print('Accept memory management mode to continue...')
        self.send_packet(CMD_START_MEMORYMGMT, None)
        recv, _ = self.recv_packet(timeout)
        return recv[0]

    def _start_media_import(self):
        """Request send media to Mooltipass. (0xAE)

        Return 1 or 0 indicating success or failure.
        """
        logging.info('Not yet implemented')
        pass

    def _media_import(self, data):
        """Send data to mooltipass. (0xAF)

        Send specially formatted data to the mooltipass as part of a
        media import. <DOCUMENT FORMAT HERE IF POSSIBLE>

        Return 1 or 0 indicating success or failure.
        """
        #TODO: Ask for pointer to source containing formatting!
        logging.info('Not yet implemented')
        pass

    def _end_media_import(self):
        """Request end media to Mooltipass. (0xB0)

        Return 1 or 0 indicating success or failure.
        """
        logging.info('Not yet implemented')
        pass

    def _set_mooltipass_parameter(self, param_id, value):
        """Set a mooltipass parameter. (0xB1)

        Arguments:
            param_id - Parameter ID to set
            value - Value to set

        Return 1 or 0 indicating success or failure.
        """
        # TODO: Where are paremeters documented?
        logging.info('Not yet implemented')
        pass

    def _get_mooltipass_parameter(self, param_id):
        """Retrieve a mooltipass parameter (0xB2).

        Arguments:
            param_id -- Parameter ID to get

        Returns the parameter value.
        """
        logging.info('Not yet implemented')
        pass

    def _reset_card(self):
        """Reset inserted card. (0xB3)

        Return 1 or 0 indicating success or failure.
        """
        logging.info('Not yet implemented')
        pass

    def _read_card_login(self):
        """Read login stored inside smartcard. (0xB4)

        Returns login or None.
        """
        logging.info('Not yet implemented')
        pass

    def _read_card_password(self):
        """Read password stored inside the smartcard. (0xB5)

        Mooltipass asks for confirmation.

        Returns password or None.
        """
        logging.info('Not yet implemented')
        pass

    def _set_card_login(self, login):
        """Set card login stored inside smartcard. (0xB6)

        Mooltipass asks for confirmation.

        Arguments:
            login -- Login value up to 62 bytes

        Return 1 or 0 indicating success or failure.
        """
        logging.info('Not yet implemented')
        pass

    def _set_card_password(self, password):
        """Set password stored inside the smartcard. (0xB7)

        Mooltipass asks for confirmation.

        Arguments:
            password -- Password value up to 30 bytes.

        Return 1 or 0 indicating success or failure.
        """
        logging.info('Not yet implemented')
        pass

    def _add_unknown_smartcard(self, cpz, ctr):
        """Instruct mooltipass to store an unknown smartcard. (0xB8)

        Arguments:
            ??? Not sure, experiment and review python_comms

        Return 1 or 0 indicating success or failure.
        """
        logging.info('Not yet implemented')
        pass

    def get_status(self):
        """Return raw mooltipass status as int. (0xB9)

        The mooltipass returns a 1 byte bit field:
            Bit 0 -- Card presence
            Bit 1 -- Pin unlocking
            Bit 2 -- Card present and unlocked
            Bit 3 -- Unknown smart card inserted
        """
        # TODO: Interpret all bits; see /source_code/src/USB
        # Make constants, create list of invalid combinations and raise
        # error if encountered.
        self.send_packet(CMD_MOOLTIPASS_STATUS, None)
        recv, _ = self.recv_packet()
        return recv[0]

    # Where is 0xBA?

    def _set_date(self):
        """Set current date. (0xBB)"""
        loggin.info('Not yet implemented')
        pass

    def _set_mooltipass_uid(self):
        """Set the mooltipass UID. (0xBC)"""
        loggin.info('Not yet implemented')
        pass

    def _get_mooltipass_uid(self):
        """Get the mooltipass UID. (0xBD)"""
        loggin.info('Not yet implemented')
        pass

    def set_data_context(self, context):
        """Set the data context. (0xBE)

        Return 1 or 0 indicating success or failure.
        """
        self.send_packet(CMD_SET_DATA_SERVICE, array('B', context + b'\x00'))
        recv, _ = self.recv_packet()
        return recv[0]

    def add_data_context(self, context):
        """Add a data context. (0xBF)

        Arguments:
            context -- Name of context to add.

        Return 1 or 0 indicating success or failure.
        """
        print('sending ' + context)
        self.send_packet(CMD_ADD_DATA_SERVICE, array('B', context + b'\x00'))
        recv, _ = self.recv_packet()
        return recv[0]

    def write_data_context(self, data, callback=None):
        """Write to data context in blocks of 32 bytes. (0xC0)

        Data is sent to the mooltipass in 32 byte blocks. The the first
        byte of data sent with this command is an End of Data (EOD)
        marker. A non-zero value marks the data as the last block in
        sequence.

        After this EOD marker is 32 bytes of data making the total
        length of our transmission 33 bytes in size.

        Arguments:
            data -- iterable data to save in context
            callback -- function to receive tuple containing progress
                    in tuple form (x, y) where x is bytes sent and y
                    is size of transmission.

        Return true on success or raises RuntimeError if an unexpected
        response is received from the mooltipass.
        """

        BLOCK_SIZE = 32

        try:
            for i in range(0,len(data),BLOCK_SIZE):
                eod = (lambda byte: 0 if (len(data) - byte > BLOCK_SIZE) else 1)(i)
                packet = array('B')
                packet.append(eod)
                packet.extend(data[i:i+BLOCK_SIZE])
                self.send_packet(CMD_WRITE_32B_IN_DN, packet)
<<<<<<< HEAD
                if eod == 0 and not self.recv_packet()[self._DATA_INDEX]:
=======
                # TODO: Make debug info and report progress elsehow
                logging.debug('wrote {0} of {1} bytes...'.format(str(i+32), str(len(data))))
                recv, _ = self.recv_packet()
                if eod == 0 and not recv[0]:
>>>>>>> 5e10dd7b
                    raise RuntimeError('Unexpected return')
                if callback:
                    callback((i+32, len(data)))

            return True

        except (KeyboardInterrupt, SystemExit):
            self.send_packet(CMD_WRITE_32B_IN_DN, array('B').append(0))
            print('SENT TERMINATE')
            raise

    def read_data_context(self, callback=None):
        """Read data from context in blocks of 32 bytes. (0xC1)

        Get successive 32 byte blocks of data until EOD.

        Return data or None on error.
        """
        data = array('B')

        while True:
            self.send_packet(CMD_READ_32B_IN_DN, None)
<<<<<<< HEAD
            recv = self.recv_packet(5000)
            if recv[0] == 0x01:
                break
            data.extend(recv[self._DATA_INDEX:32+self._DATA_INDEX])
            if callback:
                if len(data) == 32:
                    full_size = struct.unpack('>L', data[:4])[0]
                callback((len(data), full_size))
=======
            recv, recv_len = self.recv_packet(5000)
            if recv_len < 4:
                print(recv)
            if recv_len == 0x01:
                break
            data.extend(recv[:32])
            # TODO: Make debug info and report progress elsehow
            logging.debug('Received {0} bytes...'.format(str(len(data))))
>>>>>>> 5e10dd7b

        return data

    def _get_current_card_cpz(self):
        """Return CPZ of currently inserted card.

        Card Protected Zone (CPZ)??? Returns None or data.
        """
        logging.info('Not yet implemented')
        # CPZ should be returned... presumably in 32 byte chunks in a
        # fashion simliar to reading data until 0x00 is encountered.
        # Mooltipass returns just 0x00 on error.
        pass

    def cancel_user_request(self):
        """Cancel user input request. (0xC3)

        The app can send a command to cancel any current user request.
        There's no receiving involved in this command, so None is
        always returned.
        """
        self.send_packet(CMD_CANCEL_USER_REQUEST, None)
        return None

    # 0xC4 is reserved for response from Mooltipass.

    def read_node(self, node_number):
        """Read a node in flash. (0xC5)

        Arguments:
            node_number - two bytes indicating node number

        Return the node or 0x00 on error.
        """
        node_addr = struct.pack('<H', node_number)
        data = array('B', node_addr)
        self.send_packet(CMD_READ_FLASH_NODE, data)

        recv, recv_size = self.recv_packet()
        try:
            while recv_size == 61:
                recv_extra, recv_size = self.recv_packet()
                recv.extend(recv_extra)
        except usb.core.USBError:
            # Skip timeout once all packets are recieved
            pass

        return recv

    def _write_node(self, node_number, packet_number):
        """Write a node in flash. (0xC6)

        Arguments:
            node_number -- two bytes indicating the node number
            pckt_number -- ??? byte(s) indicating the node number

        Return 1 or 0 indicating success or failure.
        """
        logging.info('Not yet implemented')
        pass

    def get_favorite(self, slot_id):
        """Get favorite for current user by slot ID. (0xC7)

        Arguments:
            slot_id -- Slot ID of favorite to retieve.

        Return None on error or parent_addr, child_addr tuple (each
        address is 2 bytes).
        """
        self.send_packet(CMD_GET_FAVORITE, array('B', [slot_id]))
        recv, recv_len = self.recv_packet()
        return struct.unpack('<HH', recv[0:4])

    def set_favorite(self, slot_id, addr_tuple):
        """Set a favorite. (0xC8)

        Arguments:
            slot_id - Slot ID of favorite to save / overwrite
            addr_tuple - parent_addr, child_addr tuple (each 2 bytes)

        Return 1 or 0 indicating success or failure.
        """
        logging.debug('Slot:{} Parent:0x{:x}{:x} Child:0x{:x}{:x}'.format(
                      slot_id,
                      addr_tuple[0]&0xFF, (addr_tuple[0]&0xFF00)>>8,
                      addr_tuple[1]&0xFF, (addr_tuple[1]&0xFF00)>>8))
        self.send_packet(CMD_SET_FAVORITE,
                         array('B', [slot_id, addr_tuple[0]&0xFF, (addr_tuple[0]&0xFF00)>>8, addr_tuple[1]&0xFF, (addr_tuple[1]&0xFF00)>>8]))
        recv, _ = self.recv_packet()
        return recv

    def get_starting_parent_address(self):
        """Get the address of starting parent? (0xC9)

        Return slot address or None on failure.
        """
        self.send_packet(CMD_GET_STARTING_PARENT, None)
        recv, _ = self.recv_packet()
        parent_addr = \
            struct.unpack('h', recv[:2])[0]
        return (lambda ret: None if 0 else ret)(parent_addr)

    def _set_starting_parent(self, parent_addr):
        """Set starting parent address. (0xCA)

        Arguments:
            parent_addr - 2 bytes starting parent address (LSB)

        Return 1 or 0 indicating success or failure.
        """
        logging.info('Not yet implemented')
        pass


    def _get_ctr_value(self):
        """Get the current user CTR value. (0xCB)

        Returns CTR value or None on error.
        """
        logging.info('Not yet implemented')
        pass

    def _set_ctr_value(self, ctr_value):
        """Set new CTR value. (0xCC)

        Arguments:
            ctr_value -- 3 byte CTR value

        Return 1 or 0 indicating success or failure.
        """
        logging.info('Not yet implemented')
        pass

    def add_cpz_ctr_value(self, cpz, ctr):
        pass
    def get_cpz_ctr_value(self):
        pass
    def cpz_ctr_packet_export(self):
        pass

    def get_free_slot_addresses(self, start_addr):
        """Scan for free slot addresses. (0xD0)

        Arguments:
            start_address - Address to start scanning from (if in doubt
                            0x00, 0x00).

        Return 31 slot addresses max otherwise (see payload length
        field)??? or None on error.
        """
        logging.info('Not yet implemented')
        pass

    def get_starting_data_parent_address(self):
        """Get the address of the data starting parent.

        Return slot address or None on failure.
        """
        logging.info('Not yet implemented')
        pass

    def end_memory_management(self):
        """End memory management mode. (0xD3)

        Return 1 or 0 indicating success or failure."""
        print('Exiting memory management mode.')
        self.send_packet(CMD_END_MEMORYMGMT, None)
        recv, _ = self.recv_packet()
        return recv[0]
<|MERGE_RESOLUTION|>--- conflicted
+++ resolved
@@ -41,7 +41,8 @@
     Server / App-Mooltiplass relationship.
     """
 
-    _PKT_LEN_INDEX = 0x00
+    #_PKT_LEN_INDEX = 0x00
+    _CTRL_INDEX = 0x00
     _CMD_INDEX = 0x01
     _DATA_INDEX = 0x02
 
@@ -152,7 +153,7 @@
                     # Unit sends 0xB9 when user is entering their PIN.
                     break
                 elif recv[self._CMD_INDEX] == CMD_DEBUG:
-                    debug_msg = struct.unpack('{}s'.format(recv[self._PKT_LEN_INDEX]-1), recv[self._DATA_INDEX:recv[self._PKT_LEN_INDEX]+1])[0]
+                    debug_msg = struct.unpack('{}s'.format(recv[self._CTRL_INDEX]-1), recv[self._DATA_INDEX:recv[self._CTRL_INDEX]+1])[0]
                     if debug_msg == "#MBE":
                         print("Received Memory Boundary Error Callback!")
                     elif debug_msg == "#NM":
@@ -178,10 +179,14 @@
                 else:
                     break
             time.sleep(.5)
-        logging.debug('RX Packet - CMD:0x{:x} Length:{}'.format(recv[self._CMD_INDEX], recv[self._PKT_LEN_INDEX]))
+        logging.debug('RX Packet - CMD:0x{:x} Length:{}'.format(recv[self._CMD_INDEX], recv[self._CTRL_INDEX]))
         logging.debug('{}'.format(recv[self._DATA_INDEX:]))
-        # -1 for the command byte
-        return recv[self._DATA_INDEX:], recv[self._PKT_LEN_INDEX]-1
+        # Data sent out of the generic HID is in the form of a 64 byte packet.
+        # In most cases information is returned in the data portion of a packet
+        # (the trailing 62 bytes). However, the first byte (byte 0) may contain
+        # control information -- this could be a length indicator or boolean 
+        # value.
+        return recv[self._DATA_INDEX:], recv[self._CTRL_INDEX]
 
     def ping(self, data):
         """Ping the mooltipass. (0xA1)
@@ -221,9 +226,8 @@
                         Eg. "v1"
         """
         self.send_packet(CMD_VERSION, None)
-        recv, recv_len = self.recv_packet()
-        # -1 byte for flash size
-        return struct.unpack('<b{}s'.format(recv_len-1), recv[0:recv_len])
+        recv, ctrl = self.recv_packet()
+        return struct.unpack('<b{}s'.format(ctrl-1), recv[0:ctrl])
 
     def set_context(self, context):
         """Set mooltipass context. (0xA3)
@@ -247,11 +251,13 @@
         Returns the login as a string or 0 on failure.
         """
         self.send_packet(CMD_GET_LOGIN, None)
-        recv, recv_len = self.recv_packet()
-        if recv[0] == 0x00:
+        recv, ctrl = self.recv_packet()
+        # ctrl byte is packet length including cmd byte; subtract 1
+        ctrl -= 1
+        if recv[0] == 0:
             return 0
         else:
-            return struct.unpack('<{}s'.format(recv_len), recv[:recv_len])[0]
+            return struct.unpack('<{}s'.format(ctrl), recv[:ctrl])[0]
 
     def get_password(self):
         """Get the password for current context. (0xA5)
@@ -259,11 +265,13 @@
         Returns the password as a string or 0 on failure.
         """
         self.send_packet(CMD_GET_PASSWORD, None)
-        recv, recv_len = self.recv_packet()
-        if recv[0] == 0x00:
+        recv, ctrl = self.recv_packet()
+        # ctrl byte is packet length including cmd byte; subtract 1
+        ctrl -= 1
+        if recv[0] == 0:
             return 0
         else:
-            return struct.unpack('<{}s'.format(recv_len), recv[:recv_len])[0]
+            return struct.unpack('<{}s'.format(ctrl), recv[:ctrl])[0]
 
     def set_login(self, login):
         """Set a login. (0xA6)
@@ -295,14 +303,11 @@
         # A timer blocks repeated checking of passwords.
         # A return of 0x02 means the timer is still counting down.
         while recv is None or recv == 0x02:
-<<<<<<< HEAD
             self.send_packet(CMD_CHECK_PASSWORD, array('B', password + b'\x00'))
-            recv = self.recv_packet()[self._DATA_INDEX]
-            time.sleep(.2)
-=======
             recv, _ = self.recv_packet()
             recv = recv[0]
->>>>>>> 5e10dd7b
+            time.sleep(.2)
+
         return recv
 
     def add_context(self, context):
@@ -547,14 +552,8 @@
                 packet.append(eod)
                 packet.extend(data[i:i+BLOCK_SIZE])
                 self.send_packet(CMD_WRITE_32B_IN_DN, packet)
-<<<<<<< HEAD
-                if eod == 0 and not self.recv_packet()[self._DATA_INDEX]:
-=======
-                # TODO: Make debug info and report progress elsehow
-                logging.debug('wrote {0} of {1} bytes...'.format(str(i+32), str(len(data))))
-                recv, _ = self.recv_packet()
-                if eod == 0 and not recv[0]:
->>>>>>> 5e10dd7b
+                # The unit should send a ctrl character = 0 only when EOD
+                if eod == 0 and not self.recv_packet()[0][0]:
                     raise RuntimeError('Unexpected return')
                 if callback:
                     callback((i+32, len(data)))
@@ -577,25 +576,14 @@
 
         while True:
             self.send_packet(CMD_READ_32B_IN_DN, None)
-<<<<<<< HEAD
-            recv = self.recv_packet(5000)
-            if recv[0] == 0x01:
+            recv, ctrl = self.recv_packet(5000)
+            if ctrl == 0x01:
                 break
-            data.extend(recv[self._DATA_INDEX:32+self._DATA_INDEX])
+            data.extend(recv[:32])
             if callback:
                 if len(data) == 32:
                     full_size = struct.unpack('>L', data[:4])[0]
                 callback((len(data), full_size))
-=======
-            recv, recv_len = self.recv_packet(5000)
-            if recv_len < 4:
-                print(recv)
-            if recv_len == 0x01:
-                break
-            data.extend(recv[:32])
-            # TODO: Make debug info and report progress elsehow
-            logging.debug('Received {0} bytes...'.format(str(len(data))))
->>>>>>> 5e10dd7b
 
         return data
 
@@ -636,7 +624,7 @@
 
         recv, recv_size = self.recv_packet()
         try:
-            while recv_size == 61:
+            while recv_size == 62:
                 recv_extra, recv_size = self.recv_packet()
                 recv.extend(recv_extra)
         except usb.core.USBError:
@@ -667,7 +655,7 @@
         address is 2 bytes).
         """
         self.send_packet(CMD_GET_FAVORITE, array('B', [slot_id]))
-        recv, recv_len = self.recv_packet()
+        recv, _ = self.recv_packet()
         return struct.unpack('<HH', recv[0:4])
 
     def set_favorite(self, slot_id, addr_tuple):
