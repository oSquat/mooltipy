--- conflicted
+++ resolved
@@ -41,18 +41,14 @@
     Server / App-Mooltiplass relationship.
     """
 
-<<<<<<< HEAD
     """valid_params contains a dictionary of all valid mooltipass
     configuration parameters and their internal mapping"""
     valid_params = {
             'screen_saver_speed' : SCREEN_SAVER_SPEED_PARAM,
             }
 
-    _PKT_LEN_INDEX = 0x00
-=======
     #_PKT_LEN_INDEX = 0x00
     _CTRL_INDEX = 0x00
->>>>>>> efb50fed
     _CMD_INDEX = 0x01
     _DATA_INDEX = 0x02
 
